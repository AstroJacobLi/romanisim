"""Unit tests for image module.

These routines exercise the following:
- make_l2: resultants -> l2, eventually belongs in an l2 module
- in_bounds: check if points are in bounds
- add_objects_to_image: Adds some objects to an image.
- simulate_counts_generic: Adds sky, dark, and an object list to an image.
- simulate_counts: Wraps simulate_counts_generic, making sky & dark images
  for Roman to pass on
- simulate: reads in Roman calibration files.  Sends to simulate_counts, and
  further passes that to L1 and L2 routines.
- make_test_catalog_and_images: routine which kicks the tires on everything.
- make_asdf: Makes an l2 asdf file.
"""

import os
import copy
import numpy as np
import galsim
from galsim import roman
from romanisim import image, parameters, catalog, psf, util, wcs, persistence, ramp, l1
from astropy.coordinates import SkyCoord
from astropy import units as u
from astropy.time import Time
from astropy import table
import asdf
import webbpsf
from astropy.modeling.functional_models import Sersic2D
import pytest
from metrics_logger.decorators import metrics_logger
from romanisim import log
from roman_datamodels.stnode import WfiScienceRaw, WfiImage
import romanisim.bandpass


def test_in_bounds():
    bounds = galsim.BoundsI(0, 1000, 0, 1000)
    xx = np.random.rand(1000) * 1000
    yy = np.random.rand(1000) * 1000
    assert np.all(image.in_bounds(xx, yy, bounds, 0))
    xx = np.array([-1, 1001, -2, 1002, 50, 51])
    yy = np.array([50, 51, -20, 1002, -50, 1051])
    assert ~np.any(image.in_bounds(xx, yy, bounds, 0))
    assert np.all(image.in_bounds(xx, yy, bounds, 60))


def test_trim_objlist():
    cen = SkyCoord(ra=0 * u.deg, dec=0 * u.deg)
    cat1 = catalog.make_dummy_table_catalog(cen, radius=0.001, nobj=1000)
    # sources within 0.1 deg
    cen2 = SkyCoord(ra=180 * u.deg, dec=0 * u.deg)
    cat2 = catalog.make_dummy_table_catalog(cen2, radius=0.001, nobj=1000)
    cat3 = catalog.make_dummy_table_catalog(cen, radius=0.003, nobj=1000)
    affine = galsim.AffineTransform(
        0.1, 0, 0, 0.1, origin=galsim.PositionI(50, 50),
        world_origin=galsim.PositionD(0, 0))
    wcs = galsim.TanWCS(affine,
                        util.celestialcoord(cen))
    # image is ~50 pix = 5 arcsec ~ 0.0013 deg.
    im = galsim.Image(100, 100, wcs=wcs)

    outcat = image.trim_objlist(cat1, im)
    assert len(outcat) == len(cat1)  # no objects trimmed
    outcat = image.trim_objlist(cat2, im)
    assert len(outcat) == 0  # all objects trimmed
    outcat = image.trim_objlist(cat3, im)
    assert (len(outcat) > 0) and (len(outcat) < len(cat3))
    # some objects in, some objects out


def test_make_l2():
    resultants = np.ones((4, 50, 50), dtype='i4')
    read_pattern = [[1 + x for x in range(4)],
                    [5 + x for x in range(4)],
                    [9 + x for x in range(4)],
                    [13 + x for x in range(4)]]
    slopes, readvar, poissonvar = image.make_l2(
        resultants, read_pattern, gain=1, flat=1, darkrate=0)
    assert np.allclose(slopes, 0)
    resultants[:, :, :] = np.arange(4)[:, None, None]
    resultants *= u.DN
    gain = 1 * u.electron / u.DN
    slopes, readvar, poissonvar = image.make_l2(
        resultants, read_pattern,
        gain=gain, flat=1, darkrate=0)
    assert np.allclose(slopes, 1 / parameters.read_time / 4 * u.DN / u.s)
    assert np.all(np.array(slopes.shape) == np.array(readvar.shape))
    assert np.all(np.array(slopes.shape) == np.array(poissonvar.shape))
    assert np.all(readvar >= 0)
    assert np.all(poissonvar >= 0)
    slopes1, readvar1, poissonvar1 = image.make_l2(
        resultants, read_pattern, read_noise=1, darkrate=0)
    slopes2, readvar2, poissonvar2 = image.make_l2(
        resultants, read_pattern, read_noise=2, darkrate=0)
    assert np.all(readvar2 >= readvar1)
    # because we change the weights depending on the ratio of read & poisson
    # noise, we can't assume above that readvar2 = readvar1 * 4.
    # But it should be pretty darn close here.
    assert np.all(np.abs(readvar2 / (readvar1 * 4) - 1) < 0.1)
    slopes2, readvar2, poissonvar2 = image.make_l2(
        resultants, read_pattern, read_noise=1, flat=0.5, darkrate=0)
    assert np.allclose(slopes2, slopes1 / 0.5)
    assert np.allclose(readvar2, readvar1 / 0.5**2)
    assert np.allclose(poissonvar2, poissonvar1 / 0.5**2)
    slopes, readvar, poissonvar = image.make_l2(
        resultants, read_pattern, read_noise=1, gain=gain, flat=1,
        darkrate=1 / parameters.read_time / 4)
    assert np.allclose(slopes, 0, atol=1e-6)


def set_up_image_rendering_things():
    im = galsim.Image(100, 100, scale=0.1, xmin=0, ymin=0)
    filter_name = 'F158'
    impsfgray = psf.make_psf(1, filter_name, webbpsf=True, chromatic=False,
                             nlambda=1)  # nlambda = 1 speeds tests
    impsfchromatic = psf.make_psf(1, filter_name, webbpsf=False,
                                  chromatic=True)
    bandpass = roman.getBandpasses(AB_zeropoint=True)['H158']
    counts = 1000
    fluxdict = {filter_name: counts}
    from copy import deepcopy
    graycatalog = [
        catalog.CatalogObject(None, galsim.DeltaFunction(), deepcopy(fluxdict)),
        catalog.CatalogObject(None, galsim.Sersic(1, half_light_radius=0.2),
                              deepcopy(fluxdict))
    ]
    vega_sed = galsim.SED('vega.txt', 'nm', 'flambda')
    vega_sed = vega_sed.withFlux(counts, bandpass)
    chromcatalog = [
        catalog.CatalogObject(None, galsim.DeltaFunction() * vega_sed, None),
        catalog.CatalogObject(
            None, galsim.Sersic(1, half_light_radius=0.2) * vega_sed, None)
    ]
    tabcat = table.Table()
    tabcat['ra'] = [270.0]
    tabcat['dec'] = [66.0]
    tabcat[filter_name] = counts
    tabcat['type'] = 'PSF'
    tabcat['n'] = -1
    tabcat['half_light_radius'] = -1
    tabcat['pa'] = -1
    tabcat['ba'] = -1
    return dict(im=im, impsfgray=impsfgray,
                impsfchromatic=impsfchromatic,
                bandpass=bandpass, counts=counts, fluxdict=fluxdict,
                graycatalog=graycatalog,
                chromcatalog=chromcatalog, filter_name=filter_name,
                tabcatalog=tabcat)


def central_stamp(im, sz):
    for s in im.shape:
        if (s % 2) != 1:
            raise ValueError('size must be odd')
    if (sz % 2) != 1:
        raise ValueError('sz must be odd')
    center = im.shape[0] // 2
    szo2 = sz // 2
    return im[center - szo2: center + szo2 + 1,
              center - szo2: center + szo2 + 1]


@metrics_logger("DMS214", "DMS215")
@pytest.mark.soctests
def test_image_rendering():
    """Tests for image rendering routines.  This is demonstrates:
    - RUSBREQ-830 / DMS214: point source generation.
    - RSUBREQ-874 / DMS215: analytic model source generation
    """
    oversample = 4
    filter_name = 'F158'
    sca = 1
    pos = [50, 50]
    impsfgray = psf.make_psf(sca, filter_name, webbpsf=True, chromatic=False,
                             pix=pos, oversample=oversample, nlambda=1)
    counts = 100000
    fluxdict = {filter_name: counts}
    psfcatalog = [catalog.CatalogObject(None, galsim.DeltaFunction(), fluxdict)]
    wfi = webbpsf.WFI()
    wfi.detector = f'SCA{sca:02d}'
    wfi.filter = filter_name
    wfi.detector_position = pos
    # oversample = kw.get('oversample', 4)
    # webbpsf doesn't do distortion
    psfob = wfi.calc_psf(oversample=oversample, nlambda=1)
    psfim = psfob[1].data * counts
    # PSF from WebbPSF
    im = galsim.Image(101, 101, scale=wfi.pixelscale, xmin=0, ymin=0)
    # also no distortion
    image.add_objects_to_image(im, psfcatalog, [pos[0]], [pos[1]],
                               impsfgray, flux_to_counts_factor=1,
                               filter_name=filter_name)
    # im has psf from romanisim.  psfim has psf from webbpsf.  Now compare?
    # some notes: galsim is really trying to integrate over each pixel;
    # webbpsf is sampling at each 4x4 oversampled pixel and summing.
    # otherwise we expect perfection in the limit that the oversampling
    # in both make_psf and wfi.calc_psf becomes arbitrarily large?
    # object rendering also includes shot noise.
    sz = 5
    cenpsfim = central_stamp(psfim, sz)
    cenim = central_stamp(im.array, sz)
    uncertainty = np.sqrt(psfim)
    cenunc = central_stamp(uncertainty, sz)

    # DMS214 - our PSF matches that from WebbPSF
    assert np.max(np.abs((cenim - cenpsfim) / cenunc)) < 5
    log.info('DMS214: rendered PSF matches WebbPSF')

    # 5 sigma isn't so bad.
    # largest difference is in the center pixel, ~1.5%.  It seems to me that
    # this is from the simple oversampling-based integration; galsim should
    # be doing better here with a real integration.  Way out in the wings there
    # are some other artifacts at the 1% level that appear to be from the galsim
    # FFTs, though there are only a handful of counts out there.

    # DMS 215 - add a galaxy to an image
    # this makes a relatively easy sersic galaxy (index = 2)
    # and oversamples it very aggressively (32x).
    imsz = 101
    im = galsim.Image(imsz, imsz, scale=wfi.pixelscale, xmin=0, ymin=0)
    sersic_index = 2
    sersic_hlr = 0.6
    sersic_profile = galsim.Sersic(sersic_index, sersic_hlr)
    galcatalog = [catalog.CatalogObject(None, sersic_profile, fluxdict)]
    # impsfgray2 = galsim.DeltaFunction()
    image.add_objects_to_image(im, galcatalog, [pos[0]], [pos[1]], impsfgray,
                               flux_to_counts_factor=1, filter_name=filter_name)
    # now we have an image with a galaxy in it.
    # how else would we make that galaxy?
    # integral of a sersic profile:
    # Ie * re**2 * 2 * pi * n * exp(bn)/(bn**(2*n)) * g2n
    from scipy.special import gamma, gammaincinv
    oversample = 15
    # oversample must be odd, because we need the fftconvolve
    # kernel image size to be odd for mode='same' not to do an image shift
    # by one pixel.
    off = (oversample - 1) / 2
    xx, yy = np.meshgrid(
        np.arange(imsz * oversample), np.arange(imsz * oversample))
    mod = Sersic2D(amplitude=1, r_eff=oversample * sersic_hlr / wfi.pixelscale,
                   n=sersic_index,
                   x_0=pos[0] * oversample + off, y_0=pos[0] * oversample + off,
                   ellip=0, theta=0)
    modim = mod(xx, yy)
    from scipy.signal import fftconvolve
    # convolve with the PSF
    psfob = wfi.calc_psf(oversample=oversample, fov_pixels=45, nlambda=1)
    psfim = psfob[0].data
    modim = fftconvolve(modim, psfim, mode='same')
    modim = np.sum(modim.reshape(-1, imsz, oversample), axis=-1)
    modim = np.sum(modim.reshape(imsz, oversample, -1), axis=1)
    bn = gammaincinv(2 * sersic_index, 0.5)
    g2n = gamma(2 * sersic_index)
    integral = (1 * (oversample * sersic_hlr / wfi.pixelscale)**2 * g2n * 2
                * np.pi * sersic_index * np.exp(bn) / bn**(2 * sersic_index))
    assert abs(np.sum(modim) / integral - 1) < 0.05
    # if we did this right, we should have counted at least 95% of the flux.
    # note that the PSF convolution loses 3.2% outside its aperture!
    # we could use a larger PSF, but fov_pixels = 45 corresponds to the
    # default used above.
    modim = modim * counts / integral
    # now we need to compare the middles of the images
    # let's say inner 11x11 pixels
    sz = 11
    cenmodim = central_stamp(modim, sz)
    cenim = central_stamp(im.array, sz)
    cenunc = np.sqrt(cenim)

    # DMS 215
    assert np.max(np.abs((cenim - cenmodim) / cenunc)) < 5
    log.info('DMS215: rendered galaxy matches astropy Sersic2D after '
             'pixel integration.')

    # our two different realizations of this PSF convolved model
    # Sersic galaxy agree at <5 sigma on all pixels using only
    # Poisson errors and containing 100k counts.


@metrics_logger("DMS218")
def test_add_objects():
    """Test adding objects to images.
    Demonstrates profile sensitivity to distortion component of DMS218.
    """
    imdict = set_up_image_rendering_things()
    im, impsfgray = imdict['im'], imdict['impsfgray']
    impsfchromatic = imdict['impsfchromatic']
    bandpass, counts = imdict['bandpass'], imdict['counts']
    graycatalog = imdict['graycatalog']
    chromcatalog = imdict['chromcatalog']
    image.add_objects_to_image(im, graycatalog, [50, 50], [50, 50],
                               impsfgray, flux_to_counts_factor=1,
                               filter_name=imdict['filter_name'])
    assert (np.abs(np.sum(im.array) - 2 * counts) < 20 * np.sqrt(counts))
    im.array[:] = 0
    image.add_objects_to_image(im, chromcatalog, [60, 60], [30, 30],
                               impsfchromatic, flux_to_counts_factor=1,
                               bandpass=bandpass)
    assert (np.abs(np.sum(im.array) - 2 * counts)
            < np.hypot(5 * np.sqrt(counts), 0.03 * counts))
    # 3% margin due to PSF outside of aperture concerns
    peaklocs = np.where(im.array == np.max(im.array))
    peakloc = peaklocs[1][0] + im.bounds.xmin, peaklocs[0][0] + im.bounds.ymin
    assert (peakloc[0] == 60) & (peakloc[1] == 30)
    im.array[:] = 0
    image.add_objects_to_image(im, chromcatalog, [60, 60], [30, 30],
                               impsfchromatic, flux_to_counts_factor=2,
                               bandpass=bandpass)
    assert (np.abs(np.sum(im.array) - 2 * counts * 2)
            < np.hypot(5 * np.sqrt(counts), 0.03 * 2 * counts))

    im2 = galsim.Image(100, 100, scale=0.01, xmin=0, ymin=0)
    image.add_objects_to_image(im2, chromcatalog, [60, 60], [30, 30],
                               impsfchromatic, flux_to_counts_factor=2,
                               bandpass=bandpass)
    assert np.max(im2.array) < np.max(im.array) / 10
    log.info('DMS218: successfully included distortion in rendering PSF')
    # had we rendered a flat source, we would expect the flux to go down
    # by a factor of 100 due to the 100x smaller pixel area.  But the peak
    # is from a point source so that's not what we expect.  10x clearly
    # shows that we're at least including the term; in my testing,
    # the actual ratio was 42.


@metrics_logger("DMS230")
def test_simulate_counts_generic():
    """Test adding poisson noise to images.
    Demonstrates DMS230: poisson noise
    """
    imdict = set_up_image_rendering_things()
    im = imdict['im']
    im.array[:] = 0
    npix = np.prod(im.array.shape)
    exptime = 100
    zpflux = 10
    image.simulate_counts_generic(
        im, exptime, objlist=[], psf=imdict['impsfgray'],
        sky=None, dark=None, flat=None, xpos=[], ypos=[],
        bandpass=None, filter_name=None, zpflux=zpflux)
    assert np.all(im.array == 0)  # verify nothing in -> nothing out
    sky = im.copy()
    skycountspersecond = 1
    sky.array[:] = skycountspersecond
    im2 = im.copy()
    image.simulate_counts_generic(im2, exptime, sky=sky, zpflux=zpflux)
    # verify adding the sky increases the counts
    assert np.all(im2.array >= im.array)
    # verify that the count rate is about right.
    poisson_rate = skycountspersecond * exptime
    assert (np.abs(np.mean(im2.array) - poisson_rate)
            < 10 * np.sqrt(poisson_rate / npix))
    # verify that Poisson noise is included
    # pearson chi2 test is probably best here, but it's finicky to get
    # right---one needs to choose the right bins so that the convergence
    # to the chi^2 distribution is close enough.
    # For a Poisson distribution, the variance is equal to the mean rate;
    # let's verify that in fact the variance matches expectations within
    # some tolerance.
    # the variance on the sample variance for a Gaussian is 2*sigma^4/(N-1)
    # this isn't a Gaussian but should be close with 100 counts?
    var_of_var = 2 * (poisson_rate ** 2) / (npix - 1)
    assert (np.abs(poisson_rate - np.var(im2.array))
            < 10 * np.sqrt(var_of_var))
    log.info('DMS230: successfully included Poisson noise in image.')

    artifactdir = os.environ.get('TEST_ARTIFACT_DIR', None)
    if artifactdir is not None:
        af = asdf.AsdfFile()
        af.tree = {'image': im2.array,
                   'poisson_rate': poisson_rate,
                   'variance_of_variance': var_of_var,
                   }
        af.write_to(os.path.join(artifactdir, 'dms230.asdf'))

    im3 = im.copy()
    image.simulate_counts_generic(im3, exptime, dark=sky, zpflux=zpflux)
    # verify that the dark counts don't see the zero point conversion
    assert (np.abs(np.mean(im3.array) - exptime)
            < 20 * np.sqrt(skycountspersecond * exptime / npix))
    im4 = im.copy()
    image.simulate_counts_generic(im4, exptime, dark=sky, flat=0.5,
                                  zpflux=zpflux)
    # verify that dark electrons are not hit by the flat
    assert np.all(im3.array - im4.array
                  < 20 * np.sqrt(exptime * skycountspersecond))
    im5 = im.copy()
    image.simulate_counts_generic(im5, exptime, sky=sky, flat=0.5,
                                  zpflux=zpflux)
    # verify that sky photons are hit by the flat
    poisson_rate = skycountspersecond * exptime * 0.5
    assert (np.abs(np.mean(im5.array) - poisson_rate)
            < 20 * np.sqrt(poisson_rate / npix))
    # there are a few WCS bits where we use the positions in the catalog
    # to figure out where to render objects.  That would require setting
    # up a real PSF and is annoying.  Skipping that.
    # render some objects
    image.simulate_counts_generic(
        im, exptime, objlist=imdict['graycatalog'], psf=imdict['impsfgray'],
        xpos=[50, 50], ypos=[50, 50], zpflux=zpflux,
        filter_name=imdict['filter_name'])
    objinfo = image.simulate_counts_generic(
        im, exptime, objlist=imdict['chromcatalog'],
        xpos=[50, 50], ypos=[50, 50],
        psf=imdict['impsfchromatic'], bandpass=imdict['bandpass'])
    assert np.sum(im.array) > 0  # at least verify that we added some sources...
    assert len(objinfo) == 2  # two sources were added
    objinfo = image.simulate_counts_generic(
        im, exptime, objlist=imdict['chromcatalog'],
        psf=imdict['impsfchromatic'], xpos=[1000, 1000],
        ypos=[1000, 1000], zpflux=zpflux)
    assert np.sum(objinfo['counts'] > 0) == 0
    # these sources should be out of bounds


def test_simulate_counts():
    imdict = set_up_image_rendering_things()
    chromcat = imdict['chromcatalog']
    graycat = imdict['graycatalog']
    coord = SkyCoord(270 * u.deg, 66 * u.deg)
    for o in chromcat:
        o.sky_pos = coord
    for o in graycat:
        o.sky_pos = coord
    # these are all dumb coordinates; the coord sent to simulate_counts
    # is the coordinate of the boresight, but that doesn't need to be on SCA 1.
    # But at least they'll exercise some machinery if the ignore_distant_sources
    # argument is high enough!
    roman.n_pix = 100

    meta = util.default_image_meta(filter_name='F158')
    wcs.fill_in_parameters(meta, coord)
    im1 = image.simulate_counts(meta, chromcat, usecrds=False,
                                webbpsf=False, ignore_distant_sources=100)
    im2 = image.simulate_counts(meta, graycat,
                                usecrds=False, webbpsf=True,
                                ignore_distant_sources=100,
                                psf_keywords=dict(nlambda=1))
    im1 = im1[0].array
    im2 = im2[0].array
    maxim = np.where(im1 > im2, im1, im2)
    m = np.abs(im1 - im2) <= 20 * np.sqrt(maxim)
    assert np.all(m)


@metrics_logger("DMS216", "DMS218", "DMS221", "DMS224")
@pytest.mark.soctests
def test_simulate():
    """Test convolved image generation and L2 simulation framework.
    Demonstrates DMS216: convolved image generation - Level 2
    Demonstrates DMS218: WCS & distortions
    Demonstrates DMS221: cosmic rays
    Demonstrates DMS224: persistence.
    """
    imdict = set_up_image_rendering_things()
    # simulate gray, chromatic, level0, level1, level2 images
    roman.n_pix = 100
    coord = SkyCoord(270 * u.deg, 66 * u.deg)
    time = Time('2020-01-01T00:00:00')
    filter_name = 'F158'
    meta = util.default_image_meta(time=time, filter_name=filter_name,
                                   coord=coord)

    chromcat = imdict['chromcatalog']
    graycat = imdict['graycatalog']
    imwcs = wcs.get_wcs(meta, usecrds=False)
    sourcecen = (50, 50)
    center = util.skycoord(imwcs.toWorld(galsim.PositionI(*sourcecen)))
    abfluxdict = romanisim.bandpass.compute_abflux()
    for o in chromcat:
        o.sky_pos = center
    for o in graycat:
        o.sky_pos = center
        o.flux[filter_name] /= abfluxdict[filter_name]
    imdict['tabcatalog']['ra'] = center.ra.to(u.deg).value
    imdict['tabcatalog']['dec'] = center.dec.to(u.deg).value
    imdict['tabcatalog'][filter_name] = (
        imdict['tabcatalog'][filter_name] / abfluxdict[filter_name])
    l0 = image.simulate(meta, graycat, webbpsf=True, level=0,
                        usecrds=False, psf_keywords=dict(nlambda=1))
    l0tab = image.simulate(
        meta, imdict['tabcatalog'], webbpsf=True, level=0, usecrds=False,
        psf_keywords=dict(nlambda=1))
    # seed = 0 is special and means "don't actually use a seed."  Any other
    # choice of seed gives deterministic behavior
    # note that we have scaled down the size of the image to 100x100 pix
    # in order to save time.  But the CR module fixes the area of the detector
    # rather than the area of a pixel, so this means that all of the normal
    # CRs are detected, except in a 100x100 region instead of a 4kx4k region;
    # i.e., there are 1600x too many CRs.  Fine for unit tests?
    rng = galsim.BaseDeviate(1)
    l1 = image.simulate(meta, graycat, webbpsf=True, level=1,
                        crparam=dict(), usecrds=False, rng=rng,
                        psf_keywords=dict(nlambda=1))
    peakloc = np.nonzero(l0[0]['data'] == np.max(l0[0]['data']))

    # check that the location with the most flux is the location where the
    # source was simulated to be, using a real WCS with distortion.
    assert (peakloc[0][0] == sourcecen[0]) and (peakloc[1][0] == sourcecen[1])
    log.info('DMS218: successfully used WCS / focal plane geometry to render '
             'sources at correct locations with distortions.')

    artifactdir = os.environ.get('TEST_ARTIFACT_DIR', None)
    if artifactdir is not None:
        af = asdf.AsdfFile()
        af.tree = {'image': l0[0]['data'],
                   'imloc': peakloc,
                   'trueloc': sourcecen}
        af.write_to(os.path.join(artifactdir, 'dms218.asdf'))

    rng = galsim.BaseDeviate(1)
    l1_nocr = image.simulate(meta, graycat, webbpsf=True, level=1,
                             usecrds=False, crparam=None, rng=rng,
                             psf_keywords=dict(nlambda=1))
    assert np.all(l1[0].data >= l1_nocr[0].data)
    log.info('DMS221: Successfully added cosmic rays to an L1 image.')
    l2 = image.simulate(meta, graycat, webbpsf=True, level=2,
                        usecrds=False, crparam=dict(),
                        psf_keywords=dict(nlambda=1))
    # throw in some CRs for fun
    l2c = image.simulate(meta, chromcat, webbpsf=False, level=2,
                         usecrds=False)
    persist = persistence.Persistence()
    fluence = 30000
    persist.update(l0[0]['data'] * 0 + fluence, time.mjd - 100 / 60 / 60 / 24)
    # zap the whole frame, 100 seconds ago.
    rng = galsim.BaseDeviate(1)
    l1p = image.simulate(meta, graycat, webbpsf=True, level=1, usecrds=False,
                         persistence=persist, crparam=None, rng=rng,
                         psf_keywords=dict(nlambda=1))
    # the random number gets instatiated from the same seed, but the order in
    # which the numbers are generated is different so we can't guarantee, e.g.,
    # that all of the new values are strictly greater than the old ones.
    # But we've basically added a constant to the whole scene: we can at least
    # verify it's positive.
    diff = l1p[0]['data'][-1] * 1.0 - l1_nocr[0]['data'][-1] * 1.0
    # L1 files are unsigned, so the difference gets wonky unless you convert
    # to floats.
    # do we have a very rough guess for what the persistence should be?
    # note that getting this exactly right is hard unless we think about
    # how the persistence decays over the exposure
    roughguess = persistence.fermi(
        fluence, 170, parameters.persistence['A'],
        parameters.persistence['x0'], parameters.persistence['dx'],
        parameters.persistence['alpha'], parameters.persistence['gamma'])
    roughguess = roughguess * 140  # seconds of integration
    gain = parameters.reference_data['gain']
    assert np.abs(
        np.log(np.mean(diff * gain).value / roughguess)) < 1
    # within a factor of e
    log.info('DMS224: added persistence to an image.')

    # what should we test here?  At least that the images validate?
    # I've already tested as many of the image generation things as I can
    # think of at earlier stages.
    assert isinstance(l0[0]['data'], np.ndarray)
    assert isinstance(l0tab[0]['data'], np.ndarray)
    for ll in [l1, l2, l2c]:
        af = asdf.AsdfFile()
        af.tree = {'roman': ll[0]}
        af.validate()
    l2, extras = l2
    af.tree = {'roman': l2}
    # DMS216
    af.validate()
    log.info('DMS216: successfully made a L2 file.')

    imwcs = l2['meta'].get('wcs', None)
    assert imwcs is not None
    # nice if L2 images include the WCS.


def test_make_test_catalog_and_images():
    # this isn't a real routine that we should consider part of the
    # public interface, and may be removed.  We'll settle for just
    # testing that it runs.
    roman.n_pix = 100
    fn = os.environ.get('GALSIM_CAT_PATH', None)
    if fn is not None:
        fn = str(fn)
    res = image.make_test_catalog_and_images(usecrds=False,
                                             galaxy_sample_file_name=fn)
    assert len(res) > 0


@pytest.mark.parametrize(
    "level",
    [
        1, 2,
    ],
)
@pytest.mark.skipif(
    os.environ.get("CI") == "true",
    reason=(
        "Roman CRDS servers are not currently available outside the internal network"
    ),
)
def test_reference_file_crds_match(level):
    # Set up parameters for simulation run
    galsim.roman.n_pix = 4088
    metadata = copy.deepcopy(parameters.default_parameters_dictionary)
    metadata['instrument']['detector'] = 'WFI07'
    metadata['instrument']['optical_element'] = 'F158'
    metadata['exposure']['ma_table_number'] = 1

    twcs = wcs.get_wcs(metadata, usecrds=True)
    rd_sca = twcs.toWorld(galsim.PositionD(
        galsim.roman.n_pix / 2, galsim.roman.n_pix / 2))

    cat = catalog.make_dummy_table_catalog(
        rd_sca, bandpasses=[metadata['instrument']['optical_element']], nobj=1000)

    rng = galsim.UniformDeviate(None)
    im, simcatobj = image.simulate(
        metadata, cat, usecrds=True,
        webbpsf=True, level=level,
        rng=rng, psf_keywords=dict(nlambda=1))

    # Confirm that CRDS keyword was updated
    assert im.meta.ref_file.crds.sw_version != '12.3.1'

    if (level == 1):
        assert (type(im) is WfiScienceRaw)
    else:
        # level = 2
        assert (type(im) is WfiImage)


@metrics_logger("DMS231")
@pytest.mark.soctests
def test_inject_source_into_image():
    """Inject a source into an image.
    Demonstrates DMS231.
    """

    # Set constants and metadata
    galsim.roman.n_pix = 100
    radius = 0.005
    flux = 10e-10
    rng_seed = 42
    rng = galsim.UniformDeviate(rng_seed)
    nobj = 10
    metadata = copy.deepcopy(parameters.default_parameters_dictionary)
    metadata['instrument']['detector'] = 'WFI07'
    metadata['instrument']['optical_element'] = 'F158'
    metadata['exposure']['ma_table_number'] = 1
    bandpasses = [metadata['instrument']['optical_element']]

    # Establish exposure timing parameters
    read_pattern = parameters.read_pattern[metadata['exposure']['ma_table_number']]
    tij = l1.read_pattern_to_tij(read_pattern)
    tbar = ramp.read_pattern_to_tbar(read_pattern)
    exptime = parameters.read_time * read_pattern[-1][1]

    # Create catalog of original sources
    twcs = wcs.get_wcs(metadata, usecrds=False)
    rd_sca = twcs.toWorld(galsim.PositionD(
        galsim.roman.n_pix / 2, galsim.roman.n_pix / 2))
    cat = table.vstack(catalog.make_stars(coord=rd_sca, radius=radius, rng=rng, n=nobj,
                                          bandpasses=bandpasses, truncation_radius=radius * 0.3))

    # Set source fluxes
    cat['F158'] = [flux] * len(cat['F158'])

    # Create original image with sources
    rng = galsim.UniformDeviate(None)
    origimage, simcatobj = image.simulate(
        metadata, cat, usecrds=False,
        webbpsf=False, level=2,
        rng=rng)

    # Create source to inject

    # Create catalog with one source for injection
    xpos, ypos = 10, 10
    source_cat = cat.copy()
    source_cat.remove_rows(slice(0, nobj - 1))
    source_cat['ra'], source_cat['dec'] = (twcs._radec(xpos, ypos) * u.rad).to(u.deg).value

    # Create empty galsim image
    sourcecounts = galsim.ImageF(roman.n_pix, roman.n_pix, wcs=twcs, xmin=0, ymin=0)

    # Set parameters for injection source simulation
    filter_name = metadata['instrument']['optical_element']
    galsim_filter_name = romanisim.bandpass.roman2galsim_bandpass[filter_name]
    bandpass = roman.getBandpasses(AB_zeropoint=True)[galsim_filter_name]
    abflux = romanisim.bandpass.get_abflux(filter_name)
    sca = int(metadata['instrument']['detector'][3:])
    flux_to_counts_factor = exptime * abflux

    # Create PSF
    psf = romanisim.psf.make_psf(sca, filter_name, wcs=twcs,
                                 chromatic=False, webbpsf=True)

    # Create injected source image
    source_cat = catalog.table_to_catalog(source_cat, [filter_name])
    image.add_objects_to_image(
        sourcecounts, source_cat,
        xpos=[xpos], ypos=[ypos], psf=psf, flux_to_counts_factor=flux_to_counts_factor,
        bandpass=bandpass, filter_name=filter_name, rng=rng)
    sourcecounts.quantize()

    # Create injected source ramp resultants
    resultants, dq = l1.apportion_counts_to_resultants(sourcecounts.array, tij, rng=rng)

    # Inject source to original image
    newramp = (origimage.data[np.newaxis, :] * tbar[:, np.newaxis, np.newaxis]).value + resultants

    # Make new image of the combination
    newimage, readvar, poissonvar = image.make_l2(
        newramp * u.DN, read_pattern,
        gain=1 * u.electron / u.DN, flat=1, darkrate=0)

    # Create mask of PSF
    nonzero = (sourcecounts.array != 0)

    # Test that all pixels inside of the psf of the injected source are different from the original image
    assert np.any((origimage.data.value != newimage.value), where=nonzero)

    # Test that all pixels outside of the psf of the injected source are close to the original image
    assert np.allclose(origimage.data.value[~nonzero], newimage.value[~nonzero], rtol=1e-05, atol=1e-08)

    # Create log entry and artifacts
    log.info(f'DMS231: successfully injected a source into an image at x,y = {xpos},{ypos}.')

    artifactdir = os.environ.get('TEST_ARTIFACT_DIR', None)
    if artifactdir is not None:
        af = asdf.AsdfFile()
        af.tree = {'originalimage': origimage,
                   'newimage': newimage,
                   'flux': flux,
                   'tij': tij}
<<<<<<< HEAD
        af.write_to(os.path.join(artifactdir, 'dms231.asdf'))
=======
        af.write_to(os.path.join(artifactdir, 'dms231.asdf'))


@metrics_logger("DMS232")
@pytest.mark.soctests
def test_inject_sources_into_mosaic():
    """Inject sources into a mosaic.
    """

    # Set constants and metadata
    galsim.roman.n_pix = 200
    rng_seed = 42
    metadata = copy.deepcopy(parameters.default_mosaic_parameters_dictionary)
    metadata['basic']['optical_element'] = 'F158'

    # Create WCS
    twcs = wcs.get_mosaic_wcs(metadata)

    # Create initial Level 3 mosaic

    # Create Four-quadrant pattern of gaussian noise, centered around one
    # Each quadrant's gaussian noise scales like total exposure time
    # (total files contributed to each quadrant)

    # Create gaussian noise generators
    g1 = galsim.GaussianDeviate(rng_seed, mean=1.0, sigma=0.01)
    g2 = galsim.GaussianDeviate(rng_seed, mean=1.0, sigma=0.02)
    g3 = galsim.GaussianDeviate(rng_seed, mean=1.0, sigma=0.05)
    g4 = galsim.GaussianDeviate(rng_seed, mean=1.0, sigma=0.1)

    # Create level 3 mosaic model
    l3_mos = maker_utils.mk_level3_mosaic(shape=(galsim.roman.n_pix, galsim.roman.n_pix))

    # Update metadata in the l3 model
    for key in metadata.keys():
        if key in l3_mos.meta:
            l3_mos.meta[key].update(metadata[key])

    # Populate the mosaic data array with gaussian noise from generators
    g1.generate(l3_mos.data.value[0:100, 0:100])
    g2.generate(l3_mos.data.value[0:100, 100:200])
    g3.generate(l3_mos.data.value[100:200, 0:100])
    g4.generate(l3_mos.data.value[100:200, 100:200])

    # Define Poisson Noise of mosaic
    l3_mos.var_poisson.value[0:100, 0:100] = 0.01**2
    l3_mos.var_poisson.value[0:100, 100:200] = 0.02**2
    l3_mos.var_poisson.value[100:200, 0:100] = 0.05**2
    l3_mos.var_poisson.value[100:200, 100:200] = 0.1**2

    # Create normalized psf source catalog (same source in each quadrant)
    sc_dict = {"ra": 4 * [0.0], "dec": 4 * [0.0], "type": 4 * ["PSF"], "n": 4 * [-1.0],
               "half_light_radius": 4 * [0.0], "pa": 4 * [0.0], "ba": 4 * [1.0], "F158": 4 * [1.0]}
    sc_table = table.Table(sc_dict)

    xpos, ypos = 50, 50
    sc_table["ra"][0], sc_table["dec"][0] = (twcs._radec(xpos, ypos) * u.rad).to(u.deg).value
    xpos, ypos = 50, 150
    sc_table['ra'][1], sc_table['dec'][1] = (twcs._radec(xpos, ypos) * u.rad).to(u.deg).value
    xpos, ypos = 150, 50
    sc_table['ra'][2], sc_table['dec'][2] = (twcs._radec(xpos, ypos) * u.rad).to(u.deg).value
    xpos, ypos = 150, 150
    sc_table['ra'][3], sc_table['dec'][3] = (twcs._radec(xpos, ypos) * u.rad).to(u.deg).value

    source_cat = catalog.table_to_catalog(sc_table, ["F158"])

    # Copy original Mosaic before adding sources
    l3_mos_orig = l3_mos.copy()

    # Add source_cat objects to mosaic
    l3.add_objects_to_l3(l3_mos, source_cat, seed=rng_seed)

    # Ensure that every data pixel value has increased or
    # remained the same with the new sources injected
    assert np.all(l3_mos.data.value >= l3_mos_orig.data.value)

    # Ensure that every pixel's poisson variance has increased or
    # remained the same with the new sources injected
    # Numpy isclose is needed to determine equality, due to float precision issues
    close_mask = np.isclose(l3_mos.var_poisson.value, l3_mos_orig.var_poisson.value, rtol=1e-06)
    assert np.all(l3_mos.var_poisson.value[~close_mask] > l3_mos_orig.var_poisson.value[~close_mask])

    # Create log entry and artifacts
    log.info('DMS232 successfully injected sources into a mosiac at points (50,50), (50,150), (150,50), (150,150).')

    artifactdir = os.environ.get('TEST_ARTIFACT_DIR', None)
    if artifactdir is not None:
        af = asdf.AsdfFile()
        af.tree = {'l3_mos': l3_mos,
                   'l3_mos_orig': l3_mos_orig,
                   'source_cat_table': sc_table,
                   }
        af.write_to(os.path.join(artifactdir, 'dms232.asdf'))


@metrics_logger("DMS228")
@pytest.mark.soctests
def test_image_input(tmpdir):
    # make some simple example images
    imsz = 99
    cenpix = imsz // 2
    yy, xx = np.meshgrid(np.arange(imsz) - cenpix, np.arange(imsz) - cenpix)
    im1 = ((xx ** 2 + yy ** 2) < 30 ** 2) * 1.0  # circle
    im2 = im1 * 0
    im2[35:65, 10:-10] = 1  # rectangle

    # make a PSF for these
    psf = im1 * 0
    psf[cenpix, cenpix] = 1
    from scipy.ndimage import gaussian_filter
    sigma = 1
    psf = gaussian_filter(psf, sigma)

    # set up the image catalog
    from astropy.io import fits
    filenames = [tmpdir.join('im1.fits'), tmpdir.join('im2.fits')]
    fits.writeto(filenames[0], gaussian_filter(im1, sigma))
    fits.writeto(filenames[1], gaussian_filter(im2, sigma))
    base_rgc_filename = tmpdir.join('test_image_catalog')
    catalog.make_image_catalog(filenames, psf, base_rgc_filename)

    # make some metadata to describe an image for us to render
    roman.n_pix = 500
    coord = SkyCoord(270 * u.deg, 66 * u.deg)
    meta = util.default_image_meta(coord=coord, filter_name='F087')
    imwcs = wcs.get_wcs(meta, usecrds=False)

    # make a table of sources for us to render
    tab = table.Table()
    cen = imwcs.toWorld(galsim.PositionD(roman.n_pix / 2, roman.n_pix / 2))
    offsets = np.array([[-300, 300, -100, -200, 0, 0],
                        [0, 100, -200, -100, 0, -300]])
    offsets = offsets * 0.1 / 60 / 60
    tab['ra'] = util.skycoord(cen).ra.to(u.degree).value + offsets[0, :]
    tab['dec'] = util.skycoord(cen).dec.to(u.degree).value + offsets[1, :]
    tab['ident'] = np.arange(6) % 2  # alternate circles and rectangles
    tab['rotate'] = np.arange(6) * 60
    tab['shear_pa'] = (5 - np.arange(6)) * 60
    tab['shear_ba'] = [0.5, 0.3, 0.9, 0.8, 1, 1]
    tab['dilate'] = [0.5, 0.1, 0.9, 1.1, 2, 0.8]
    tab['F087'] = [1e-7, 2e-7, 3e-7, 3e-7, 2e-7, 1e-7]
    tab.meta['real_galaxy_catalog_filename'] = str(base_rgc_filename) + '.fits'

    # render the image
    res = image.simulate(meta, tab, usecrds=False, webbpsf=False)

    # did we get all the flux?
    totflux = np.sum(res[0].data.value - np.median(res[0].data.value))
    expectedflux = (romanisim.bandpass.get_abflux('F087') * np.sum(tab['F087'])
                    / parameters.reference_data['gain'].value)
    assert np.abs(totflux / expectedflux - 1) < 0.1

    # are there sources where there should be?
    for r, d in zip(tab['ra'], tab['dec']):
        x, y = imwcs.toImage(r, d, units=galsim.degrees)
        x = int(x)
        y = int(y)
        assert res[0].data.value[y, x] > np.median(res[0].data.value) * 5
    log.info('DMS228: Successfully added rendered sources from image input; '
             'sources are present and flux matches.')

    artifactdir = os.environ.get('TEST_ARTIFACT_DIR', None)
    if artifactdir is not None:
        af = asdf.AsdfFile()
        af.tree = {'im1': im1,
                   'im2': im2,
                   'psf': psf,
                   'catalog': tab,
                   'output': res[0].data,
                   }
        af.write_to(os.path.join(artifactdir, 'dms228.asdf'))
>>>>>>> 03fa0688
<|MERGE_RESOLUTION|>--- conflicted
+++ resolved
@@ -728,102 +728,7 @@
                    'newimage': newimage,
                    'flux': flux,
                    'tij': tij}
-<<<<<<< HEAD
         af.write_to(os.path.join(artifactdir, 'dms231.asdf'))
-=======
-        af.write_to(os.path.join(artifactdir, 'dms231.asdf'))
-
-
-@metrics_logger("DMS232")
-@pytest.mark.soctests
-def test_inject_sources_into_mosaic():
-    """Inject sources into a mosaic.
-    """
-
-    # Set constants and metadata
-    galsim.roman.n_pix = 200
-    rng_seed = 42
-    metadata = copy.deepcopy(parameters.default_mosaic_parameters_dictionary)
-    metadata['basic']['optical_element'] = 'F158'
-
-    # Create WCS
-    twcs = wcs.get_mosaic_wcs(metadata)
-
-    # Create initial Level 3 mosaic
-
-    # Create Four-quadrant pattern of gaussian noise, centered around one
-    # Each quadrant's gaussian noise scales like total exposure time
-    # (total files contributed to each quadrant)
-
-    # Create gaussian noise generators
-    g1 = galsim.GaussianDeviate(rng_seed, mean=1.0, sigma=0.01)
-    g2 = galsim.GaussianDeviate(rng_seed, mean=1.0, sigma=0.02)
-    g3 = galsim.GaussianDeviate(rng_seed, mean=1.0, sigma=0.05)
-    g4 = galsim.GaussianDeviate(rng_seed, mean=1.0, sigma=0.1)
-
-    # Create level 3 mosaic model
-    l3_mos = maker_utils.mk_level3_mosaic(shape=(galsim.roman.n_pix, galsim.roman.n_pix))
-
-    # Update metadata in the l3 model
-    for key in metadata.keys():
-        if key in l3_mos.meta:
-            l3_mos.meta[key].update(metadata[key])
-
-    # Populate the mosaic data array with gaussian noise from generators
-    g1.generate(l3_mos.data.value[0:100, 0:100])
-    g2.generate(l3_mos.data.value[0:100, 100:200])
-    g3.generate(l3_mos.data.value[100:200, 0:100])
-    g4.generate(l3_mos.data.value[100:200, 100:200])
-
-    # Define Poisson Noise of mosaic
-    l3_mos.var_poisson.value[0:100, 0:100] = 0.01**2
-    l3_mos.var_poisson.value[0:100, 100:200] = 0.02**2
-    l3_mos.var_poisson.value[100:200, 0:100] = 0.05**2
-    l3_mos.var_poisson.value[100:200, 100:200] = 0.1**2
-
-    # Create normalized psf source catalog (same source in each quadrant)
-    sc_dict = {"ra": 4 * [0.0], "dec": 4 * [0.0], "type": 4 * ["PSF"], "n": 4 * [-1.0],
-               "half_light_radius": 4 * [0.0], "pa": 4 * [0.0], "ba": 4 * [1.0], "F158": 4 * [1.0]}
-    sc_table = table.Table(sc_dict)
-
-    xpos, ypos = 50, 50
-    sc_table["ra"][0], sc_table["dec"][0] = (twcs._radec(xpos, ypos) * u.rad).to(u.deg).value
-    xpos, ypos = 50, 150
-    sc_table['ra'][1], sc_table['dec'][1] = (twcs._radec(xpos, ypos) * u.rad).to(u.deg).value
-    xpos, ypos = 150, 50
-    sc_table['ra'][2], sc_table['dec'][2] = (twcs._radec(xpos, ypos) * u.rad).to(u.deg).value
-    xpos, ypos = 150, 150
-    sc_table['ra'][3], sc_table['dec'][3] = (twcs._radec(xpos, ypos) * u.rad).to(u.deg).value
-
-    source_cat = catalog.table_to_catalog(sc_table, ["F158"])
-
-    # Copy original Mosaic before adding sources
-    l3_mos_orig = l3_mos.copy()
-
-    # Add source_cat objects to mosaic
-    l3.add_objects_to_l3(l3_mos, source_cat, seed=rng_seed)
-
-    # Ensure that every data pixel value has increased or
-    # remained the same with the new sources injected
-    assert np.all(l3_mos.data.value >= l3_mos_orig.data.value)
-
-    # Ensure that every pixel's poisson variance has increased or
-    # remained the same with the new sources injected
-    # Numpy isclose is needed to determine equality, due to float precision issues
-    close_mask = np.isclose(l3_mos.var_poisson.value, l3_mos_orig.var_poisson.value, rtol=1e-06)
-    assert np.all(l3_mos.var_poisson.value[~close_mask] > l3_mos_orig.var_poisson.value[~close_mask])
-
-    # Create log entry and artifacts
-    log.info('DMS232 successfully injected sources into a mosiac at points (50,50), (50,150), (150,50), (150,150).')
-
-    artifactdir = os.environ.get('TEST_ARTIFACT_DIR', None)
-    if artifactdir is not None:
-        af = asdf.AsdfFile()
-        af.tree = {'l3_mos': l3_mos,
-                   'l3_mos_orig': l3_mos_orig,
-                   'source_cat_table': sc_table,
-                   }
-        af.write_to(os.path.join(artifactdir, 'dms232.asdf'))
 
 
 @metrics_logger("DMS228")
@@ -901,5 +806,4 @@
                    'catalog': tab,
                    'output': res[0].data,
                    }
-        af.write_to(os.path.join(artifactdir, 'dms228.asdf'))
->>>>>>> 03fa0688
+        af.write_to(os.path.join(artifactdir, 'dms228.asdf'))