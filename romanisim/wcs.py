--- conflicted
+++ resolved
@@ -30,20 +30,9 @@
 import gwcs.wcs
 import galsim.wcs
 from galsim import roman
-<<<<<<< HEAD
 from . import util, parameters
-
-
-# Needed until RCAL release unfreezing link to RDM/RAD versions 0.14.1
-try:
-    import roman_datamodels.maker_utils as maker_utils
-except ImportError:
-    import roman_datamodels.testing.utils as maker_utils
-=======
-from . import util
 import romanisim.parameters
 import roman_datamodels.maker_utils as maker_utils
->>>>>>> e79872e4
 
 
 def fill_in_parameters(parameters, coord, pa_aper=0, boresight=True):
@@ -466,14 +455,13 @@
     if shape is None:
         shape = (mosaic_node.data.shape[0],
                  mosaic_node.data.shape[1])
-<<<<<<< HEAD
         shape = mosaic_node.data.shape
 
     if (elem is None for elem in [xpos,ypos,coord]):
         # Create a tangent plane WCS for the mosaic
         # The affine parameters below should be reviewed and updated
         affine = galsim.fitswcs.AffineTransform(
-            parameters.pixel_scale, 0, 0, parameters.pixel_scale, origin=galsim.PositionI(x=math.ceil(shape[1] / 2.0), y=math.ceil(shape[0] / 2.0)),
+            romanisim.parameters.pixel_scale, 0, 0, romanisim.parameters.pixel_scale, origin=galsim.PositionI(x=math.ceil(shape[1] / 2.0), y=math.ceil(shape[0] / 2.0)),
             world_origin=galsim.PositionD(0, 0))
         wcs = galsim.fitswcs.TanWCS(affine,
                             util.celestialcoord(world_pos))
@@ -483,17 +471,6 @@
         wcs = galsim.FittedSIPWCS(xpos, ypos, coord[:, 0], coord[:, 1], wcs_type='TAN', center=util.celestialcoord(world_pos))
         wcs._writeHeader(header, galsim.BoundsI(0, image.array.shape[0], 0, image.array.shape[1]))
         metadata['wcs'] = romanisim.wcs.wcs_from_fits_header(header)
-    return wcs
-=======
-
-    # Create a tangent plane WCS for the mosaic
-    # The affine parameters below should be reviewed and updated
-    affine = galsim.AffineTransform(
-        0.1, 0, 0, 0.1, origin=galsim.PositionI(math.ceil(shape[0] / 2.0), math.ceil(shape[1] / 2.0)),
-        world_origin=galsim.PositionD(0, 0))
-    wcs = galsim.TanWCS(affine,
-                        util.celestialcoord(world_pos))
-
     return wcs
 
 
@@ -524,5 +501,4 @@
     racorn, deccorn = wcs(xcorn, ycorn)
     rd = np.array([[r, d] for r, d in zip(racorn, deccorn)])
     s_region = "POLYGON ICRS " + " ".join([str(x) for x in rd.ravel()])
-    return s_region
->>>>>>> e79872e4
+    return s_region