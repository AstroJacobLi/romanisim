--- conflicted
+++ resolved
@@ -480,14 +480,8 @@
 
 def make_l1(counts, ma_table_number,
             read_noise=None, rng=None, seed=None,
-<<<<<<< HEAD
-            gain=None, linearity=None, crparam=None,
-            persistence=None, tstart=None, saturation=None,
-            ):
-=======
             gain=None, inv_linearity=None, crparam=None,
             persistence=None, tstart=None, saturation=None):
->>>>>>> 93c1a65c
     """Make an L1 image from a counts image.
 
     This apportions the total counts among the different resultants and adds
